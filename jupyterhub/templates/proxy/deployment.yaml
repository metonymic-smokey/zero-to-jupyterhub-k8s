--- conflicted
+++ resolved
@@ -53,13 +53,8 @@
           image: {{ .Values.proxy.chp.image.name }}:{{ .Values.proxy.chp.image.tag }}
           command:
             - configurable-http-proxy
-<<<<<<< HEAD
             - "--ip=::"
             - "--api-ip=::"
-=======
-            - '--ip=::'
-            - '--api-ip=::'
->>>>>>> 8edb4eea
             - --api-port=8001
             - --default-target=http://hub:$(HUB_SERVICE_PORT)
             - --error-target=http://hub:$(HUB_SERVICE_PORT)/hub/error
